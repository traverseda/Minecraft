--- conflicted
+++ resolved
@@ -11,9 +11,13 @@
     cd Minecraft
     python main.py
 
+On Mac OS X, you may have an issue with running Pyglet in 64-bit mode. Try running Python in 32-bit mode first.
 
-<<<<<<< HEAD
     arch -i386 python main.py
+
+Or, try Pyglet 1.2 which supports 64-bit mode.
+
+    pip install https://pyglet.googlecode.com/files/pyglet-1.2alpha1.tar.gz 
 
 ## How to Play
 
@@ -38,14 +42,4 @@
 
 ### Quitting
 
-- ESC: release mouse, then close window
-=======
-On Mac OS X, you may have an issue with running Pyglet in 64-bit mode. Try this running python in 32-bit mode first.
-
-    arch -i386 python main.py
-
-or try Pyglet 1.2 which supports 64-bit mode
-
-    pip install https://pyglet.googlecode.com/files/pyglet-1.2alpha1.tar.gz 
-
->>>>>>> 84e6e2e1
+- ESC: release mouse, then close window