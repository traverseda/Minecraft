#! /usr/bin/env python3
import math
import asyncio

try: #Use uvloop if it's available, python loop if we're in pypy
    import uvloop
    asyncio.set_event_loop_policy(uvloop.EventLoopPolicy())
except ImportError:
    pass

from pyglet.gl import *
from pyglet.window import key, mouse
from gamescenes import *

from utilities.maths import cube_vertices, sectorize, normalize
from utilities.graphics import setup_gl, setup_fog, set_2d, set_3d


pyglet.resource.path.append("resources")

TICKS_PER_SEC = 60

# Size of sectors used to ease block loading.
WALKING_SPEED = 5
FLYING_SPEED = 15

GRAVITY = 20.0
TERMINAL_VELOCITY = 50

MAX_JUMP_HEIGHT = 1.0       # About the height of a block.
JUMP_SPEED = math.sqrt(2 * GRAVITY * MAX_JUMP_HEIGHT)

PLAYER_HEIGHT = 2


class GameWindow(pyglet.window.Window):
    def __init__(self, scene, *args, **kwargs):
        super(GameWindow, self).__init__(*args, **kwargs)

        # Whether or not the window exclusively captures the mouse.
        self.exclusive = False

        # Instance of the model that handles the world.
        self.scene = scene

        # When flying gravity has no effect and speed is increased.
        self.flying = False

        # Strafing is moving lateral to the direction you are facing,
        # e.g. moving to the left or right while continuing to face forward.
        #
        # First element is -1 when moving forward, 1 when moving back, and 0
        # otherwise. The second element is -1 when moving left, 1 when moving
        # right, and 0 otherwise.
        self.strafe = [0, 0]

        # Current (x, y, z) position in the world, specified with floats. Note
        # that, perhaps unlike in math class, the y-axis is the vertical axis.
        self.position = (0, 0, 0)

        # First element is rotation of the player in the x-z plane (ground
        # plane) measured from the z-axis down. The second is the rotation
        # angle from the ground plane up. Rotation is in degrees.
        #
        # The vertical plane rotation ranges from -90 (looking straight down) to
        # 90 (looking straight up). The horizontal rotation range is unbounded.
        self.rotation = (0, 0)

        # Which sector the player is currently in.
        self.sector = None

        # The crosshairs at the center of the screen.
        self.reticle = None

        # Velocity in the y (upward) direction.
        self.dy = 0

        # A list of blocks the player can place. Hit num keys to cycle.
        self.inventory = [BRICK, GRASS, SAND]

        # The current block the user can place. Hit num keys to cycle.
        self.block = self.inventory[0]

        # Convenience list of num keys.
        self.num_keys = [key._1, key._2, key._3, key._4, key._5,
                         key._6, key._7, key._8, key._9, key._0]


    def set_exclusive_mouse(self, exclusive):
        """ If `exclusive` is True, the game will capture the mouse, if False
        the game will ignore the mouse.

        """
        super(GameWindow, self).set_exclusive_mouse(exclusive)
        self.exclusive = exclusive

    def get_sight_vector(self):
        """ Returns the current line of sight vector indicating the direction
        the player is looking.

        """
        x, y = self.rotation
        # y ranges from -90 to 90, or -pi/2 to pi/2, so m ranges from 0 to 1 and
        # is 1 when looking ahead parallel to the ground and 0 when looking
        # straight up or down.
        m = math.cos(math.radians(y))
        # dy ranges from -1 to 1 and is -1 when looking straight down and 1 when
        # looking straight up.
        dy = math.sin(math.radians(y))
        dx = math.cos(math.radians(x - 90)) * m
        dz = math.sin(math.radians(x - 90)) * m
        return dx, dy, dz

    def get_motion_vector(self):
        """ Returns the current motion vector indicating the velocity of the
        player.

        Returns
        -------
        vector : tuple of len 3
            Tuple containing the velocity in x, y, and z respectively.

        """
        if any(self.strafe):
            x, y = self.rotation
            strafe = math.degrees(math.atan2(*self.strafe))
            y_angle = math.radians(y)
            x_angle = math.radians(x + strafe)
            if self.flying:
                m = math.cos(y_angle)
                dy = math.sin(y_angle)
                if self.strafe[1]:
                    # Moving left or right.
                    dy = 0.0
                    m = 1
                if self.strafe[0] > 0:
                    # Moving backwards.
                    dy *= -1
                # When you are flying up or down, you have less left and right
                # motion.
                dx = math.cos(x_angle) * m
                dz = math.sin(x_angle) * m
            else:
                dy = 0.0
                dx = math.cos(x_angle)
                dz = math.sin(x_angle)
        else:
            dy = 0.0
            dx = 0.0
            dz = 0.0
        return dx, dy, dz

    def collide(self, position, height):
        """ Checks to see if the player at the given `position` and `height`
        is colliding with any blocks in the world.

        Parameters
        ----------
        position : tuple of len 3
            The (x, y, z) position to check for collisions at.
        height : int or float
            The height of the player.

        Returns
        -------
        position : tuple of len 3
            The new position of the player taking into account collisions.

        """
        # How much overlap with a dimension of a surrounding block you need to
        # have to count as a collision. If 0, touching terrain at all counts as
        # a collision. If .49, you sink into the ground, as if walking through
        # tall grass. If >= .5, you'll fall through the ground.
        pad = 0.25
        p = list(position)
        np = normalize(position)
        for face in FACES:  # check all surrounding blocks
            for i in range(3):  # check each dimension independently
                if not face[i]:
                    continue
                # How much overlap you have with this dimension.
                d = (p[i] - np[i]) * face[i]
                if d < pad:
                    continue
                for dy in range(height):  # check each height
                    op = list(np)
                    op[1] -= dy
                    op[i] += face[i]
                    if tuple(op) not in self.scene.all_blocks:
                        continue
                    p[i] -= (d - pad) * face[i]
                    if face == (0, -1, 0) or face == (0, 1, 0):
                        # You are colliding with the ground or ceiling, so stop
                        # falling / rising.
                        self.dy = 0
                    break
        return tuple(p)

    def on_mouse_press(self, x, y, button, modifiers):
        """ Called when a mouse button is pressed. See pyglet docs for button
        amd modifier mappings.

        Parameters
        ----------
        x, y : int
            The coordinates of the mouse click. Always center of the screen if
            the mouse is captured.
        button : int
            Number representing mouse button that was clicked. 1 = left button,
            4 = right button.
        modifiers : int
            Number representing any modifying keys that were pressed when the
            mouse button was clicked.

        """
        if self.exclusive:
            vector = self.get_sight_vector()
            block, previous = self.scene.hit_test(self.position, vector)
            if button == mouse.RIGHT or (button == mouse.LEFT and modifiers & key.MOD_CTRL):
                # ON OSX, control + left click = right click.
                if previous:
                    self.scene.add_block(previous, self.block)
            elif button == pyglet.window.mouse.LEFT and block:
                texture = self.scene.all_blocks[block]
                if texture != STONE:
                    self.scene.remove_block(block)
        else:
            self.set_exclusive_mouse(True)

    def on_mouse_motion(self, x, y, dx, dy):
        """ Called when the player moves the mouse.

        Parameters
        ----------
        x, y : int
            The coordinates of the mouse click. Always center of the screen if
            the mouse is captured.
        dx, dy : float
            The movement of the mouse.

        """
        if self.exclusive:
            m = 0.15
            x, y = self.rotation
            x, y = x + dx * m, y + dy * m
            y = max(-90, min(90, y))
            self.rotation = (x, y)

    def on_key_press(self, symbol, modifiers):
        """ Called when the player presses a key. See pyglet docs for key
        mappings.

        Parameters
        ----------
        symbol : int
            Number representing the key that was pressed.
        modifiers : int
            Number representing any modifying keys that were pressed.

        """
        if symbol == key.W:
            self.strafe[0] -= 1
        elif symbol == key.S:
            self.strafe[0] += 1
        elif symbol == key.A:
            self.strafe[1] -= 1
        elif symbol == key.D:
            self.strafe[1] += 1
        elif symbol == key.SPACE:
            if self.dy == 0:
                self.dy = JUMP_SPEED
        elif symbol == key.ESCAPE:
            self.set_exclusive_mouse(False)
        elif symbol == key.TAB:
            self.flying = not self.flying
        elif symbol in self.num_keys:
            index = (symbol - self.num_keys[0]) % len(self.inventory)
            self.block = self.inventory[index]

    def on_key_release(self, symbol, modifiers):
        """ Called when the player releases a key. See pyglet docs for key
        mappings.

        Parameters
        ----------
        symbol : int
            Number representing the key that was pressed.
        modifiers : int
            Number representing any modifying keys that were pressed.

        """
        if symbol == key.W:
            self.strafe[0] += 1
        elif symbol == key.S:
            self.strafe[0] -= 1
        elif symbol == key.A:
            self.strafe[1] += 1
        elif symbol == key.D:
            self.strafe[1] -= 1

    def on_resize(self, width, height):
        """ Called when the window is resized to a new `width` and `height`. """
        # reticle
        if self.reticle:
            self.reticle.delete()
        x, y = self.width // 2, self.height // 2
        n = 10
        self.reticle = pyglet.graphics.vertex_list(
            4, ('v2i', (x - n, y, x + n, y, x, y - n, x, y + n)))

    def draw_focused_block(self):
        """ Draw black edges around the block that is currently under the
        crosshairs.

        """
        vector = self.get_sight_vector()
        block = self.scene.hit_test(self.position, vector)[0]
        if block:
            x, y, z = block
            vertex_data = cube_vertices(x, y, z, 0.51)
            glColor3d(0, 0, 0)
            glPolygonMode(GL_FRONT_AND_BACK, GL_LINE)
            pyglet.graphics.draw(24, GL_QUADS, ('v3f/static', vertex_data))
            glPolygonMode(GL_FRONT_AND_BACK, GL_FILL)

    def draw_reticle(self):
        """ Draw the crosshairs in the center of the screen.

        """
        glColor3d(0, 0, 0)
        self.reticle.draw(GL_LINES)


setup_gl()

# window = GameWindow(scene=None, width=960, height=580, caption='PyCraft', resizable=True)
window = pyglet.window.Window(width=960, height=580, caption='PyCraft', resizable=True)
batch = pyglet.graphics.Batch()
mainscene = Scene(window=window, batch=batch)

setup_gl()
setup_fog()


@window.event
def on_draw():
    window.clear()

    width, height = window.get_size()
    set_3d(width, height, (0, 0), (0, 0, 0))
    glColor3d(1, 1, 1)

    batch.draw()
    # window.draw_focused_block()

    set_2d(width, height)
    # window.draw_reticle()


def update(dt):
    mainscene.process(dt)

<<<<<<< HEAD
    sector = sectorize(window.position)
    if sector != window.sector:
        mainscene.change_sectors(window.sector, sector)
        if window.sector is None:
            mainscene.process_entire_queue()
        window.sector = sector
    m = 8
    dt = min(dt, 0.2)

    for _ in range(m):
        dt8 = dt / m
        # walking
        speed = FLYING_SPEED if window.flying else WALKING_SPEED
        d = dt8 * speed  # distance covered this tick.
        dx, dy, dz = window.get_motion_vector()
        # New position in space, before accounting for gravity.
        dx, dy, dz = dx * d, dy * d, dz * d
        # gravity
        if not window.flying:
            # Update your vertical speed: if you are falling, speed up until you
            # hit terminal velocity; if you are jumping, slow down until you
            # start falling.
            window.dy -= dt8 * GRAVITY
            window.dy = max(window.dy, -TERMINAL_VELOCITY)
            dy += window.dy * dt8
        # collisions
        x, y, z = window.position
        x, y, z = window.collide((x + dx, y + dy, z + dz), PLAYER_HEIGHT)
        window.position = (x, y, z)
    window.switch_to()
    window.dispatch_events()
    window.dispatch_event('on_draw')
    window.flip()

async def updateLoop():
    lastFrameTime=time.time()
    while True:
        await asyncio.sleep(1.0/TICKS_PER_SEC)
        update(time.time()-lastFrameTime)
        lastFrameTime=time.time()
=======
    # m = 8
    # dt = min(dt, 0.2)
    #
    # for _ in range(m):
    #     dt8 = dt / m
    #     # walking
    #     speed = FLYING_SPEED if window.flying else WALKING_SPEED
    #     d = dt8 * speed  # distance covered this tick.
    #     dx, dy, dz = window.get_motion_vector()
    #     # New position in space, before accounting for gravity.
    #     dx, dy, dz = dx * d, dy * d, dz * d
    #     # gravity
    #     if not window.flying:
    #         # Update your vertical speed: if you are falling, speed up until you
    #         # hit terminal velocity; if you are jumping, slow down until you
    #         # start falling.
    #         window.dy -= dt8 * GRAVITY
    #         window.dy = max(window.dy, -TERMINAL_VELOCITY)
    #         dy += window.dy * dt8
    #
    #     # collisions
    #     x, y, z = window.position
    #     x, y, z = window.collide((x + dx, y + dy, z + dz), PLAYER_HEIGHT)
    #     window.position = (x, y, z)

>>>>>>> 5407548c

if __name__ == '__main__':
    loop = asyncio.get_event_loop()
    loop.run_until_complete(updateLoop())
    loop.run_forever()<|MERGE_RESOLUTION|>--- conflicted
+++ resolved
@@ -360,48 +360,6 @@
 def update(dt):
     mainscene.process(dt)
 
-<<<<<<< HEAD
-    sector = sectorize(window.position)
-    if sector != window.sector:
-        mainscene.change_sectors(window.sector, sector)
-        if window.sector is None:
-            mainscene.process_entire_queue()
-        window.sector = sector
-    m = 8
-    dt = min(dt, 0.2)
-
-    for _ in range(m):
-        dt8 = dt / m
-        # walking
-        speed = FLYING_SPEED if window.flying else WALKING_SPEED
-        d = dt8 * speed  # distance covered this tick.
-        dx, dy, dz = window.get_motion_vector()
-        # New position in space, before accounting for gravity.
-        dx, dy, dz = dx * d, dy * d, dz * d
-        # gravity
-        if not window.flying:
-            # Update your vertical speed: if you are falling, speed up until you
-            # hit terminal velocity; if you are jumping, slow down until you
-            # start falling.
-            window.dy -= dt8 * GRAVITY
-            window.dy = max(window.dy, -TERMINAL_VELOCITY)
-            dy += window.dy * dt8
-        # collisions
-        x, y, z = window.position
-        x, y, z = window.collide((x + dx, y + dy, z + dz), PLAYER_HEIGHT)
-        window.position = (x, y, z)
-    window.switch_to()
-    window.dispatch_events()
-    window.dispatch_event('on_draw')
-    window.flip()
-
-async def updateLoop():
-    lastFrameTime=time.time()
-    while True:
-        await asyncio.sleep(1.0/TICKS_PER_SEC)
-        update(time.time()-lastFrameTime)
-        lastFrameTime=time.time()
-=======
     # m = 8
     # dt = min(dt, 0.2)
     #
@@ -427,7 +385,12 @@
     #     x, y, z = window.collide((x + dx, y + dy, z + dz), PLAYER_HEIGHT)
     #     window.position = (x, y, z)
 
->>>>>>> 5407548c
+async def updateLoop():
+    lastFrameTime=time.time()
+    while True:
+        await asyncio.sleep(1.0/TICKS_PER_SEC)
+        update(time.time()-lastFrameTime)
+        lastFrameTime=time.time()
 
 if __name__ == '__main__':
     loop = asyncio.get_event_loop()
